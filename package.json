--- conflicted
+++ resolved
@@ -78,21 +78,12 @@
     "zod": "^4.0.15"
   },
   "devDependencies": {
-<<<<<<< HEAD
-    "@biomejs/biome": "^2.1.4",
-    "@commitlint/cli": "19.8.1",
-    "@commitlint/config-conventional": "19.8.1",
-    "@commitlint/parse": "19.8.1",
-    "@semantic-release/changelog": "^6.0.3",
-    "@semantic-release/exec": "^7.1.0",
-=======
     "@biomejs/biome": "2.1.4",
     "@commitlint/cli": "19.8.1",
     "@commitlint/config-conventional": "19.8.1",
     "@commitlint/parse": "19.8.1",
     "@semantic-release/changelog": "6.0.3",
     "@semantic-release/exec": "7.1.0",
->>>>>>> 475cde63
     "@semantic-release/git": "10.0.1",
     "@semantic-release/github": "11.0.3",
     "@types/bun": "1.2.19",
@@ -102,11 +93,7 @@
     "@vitest/ui": "3.2.4",
     "bun-types": "1.2.19",
     "husky": "9.1.7",
-<<<<<<< HEAD
-    "lint-staged": "^16.1.4",
-=======
     "lint-staged": "16.1.4",
->>>>>>> 475cde63
     "semantic-release": "24.2.7",
     "ts-node": "10.9.2",
     "typescript": "5.9.2",
